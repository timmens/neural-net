repos:
-   repo: https://github.com/pre-commit/pre-commit-hooks
    rev: v4.2.0
    hooks:
    -   id: check-added-large-files
        args: ["--maxkb=1000"]
    -   id: check-case-conflict
    -   id: check-merge-conflict
    -   id: check-vcs-permalinks
    -   id: check-yaml
    -   id: debug-statements
    -   id: end-of-file-fixer
    -   id: fix-byte-order-marker
    -   id: mixed-line-ending
      #     -   id: no-commit-to-branch
      #         args: [--branch, main]
    -   id: trailing-whitespace
-   repo: https://github.com/pre-commit/pygrep-hooks
    rev: v1.9.0
    hooks:
    -   id: python-check-blanket-noqa
    -   id: python-check-mock-methods
    -   id: python-no-eval
    -   id: python-no-log-warn
    -   id: python-use-type-annotations
    -   id: text-unicode-replacement-char
-   repo: https://github.com/asottile/pyupgrade
    rev: v2.32.0
    hooks:
    -   id: pyupgrade
        args: [--py37-plus]
-   repo: https://github.com/asottile/reorder_python_imports
    rev: v3.0.1
    hooks:
    -   id: reorder-python-imports
-   repo: https://github.com/asottile/setup-cfg-fmt
    rev: v1.20.0
    hooks:
    -   id: setup-cfg-fmt
-   repo: https://github.com/psf/black
    rev: 22.3.0
    hooks:
    -   id: black
-   repo: https://github.com/PyCQA/flake8
    rev: 4.0.1
    hooks:
    -   id: flake8
        additional_dependencies: [
            flake8-alfred,
            flake8-bugbear,
            flake8-builtins,
            flake8-comprehensions,
            flake8-docstrings,
            flake8-eradicate,
            flake8-print,
            flake8-pytest-style,
            flake8-todo,
            flake8-typing-imports,
            flake8-unused-arguments,
            pep8-naming,
            pydocstyle,
            Pygments,
        ]
-   repo: https://github.com/guilatrova/tryceratops
    rev: v1.0.1
    hooks:
    -   id: tryceratops
      # -   repo: https://github.com/econchick/interrogate
      #     rev: 1.5.0
      #     hooks:
      #     -   id: interrogate
      #         args: [-v, --fail-under=40]
<<<<<<< HEAD
      # -   repo: https://github.com/codespell-project/codespell
      #     rev: v2.1.0
      #     hooks:
      #     -   id: codespell
      #         args: ["--skip=*.html,paper/"]
=======
-   repo: https://github.com/codespell-project/codespell
    rev: v2.1.0
    hooks:
    -   id: codespell
        args: [--skip, "*.html,*ipynb"]
>>>>>>> 542b564f
-   repo: https://github.com/executablebooks/mdformat
    rev: 0.7.14
    hooks:
    -   id: mdformat
        additional_dependencies: [
            mdformat-gfm,
            mdformat-black,
        ]
        args: [--wrap, "88"]
        files: (README.md)
-   repo: https://github.com/executablebooks/mdformat
    rev: 0.7.14
    hooks:
    -   id: mdformat
        additional_dependencies: [
            mdformat-myst,
            mdformat-black,
        ]
        args: [--wrap, "88"]
        files: (docs/.)
        # Exclude files with admonitions.
        # exclude: |
        #     (?x)^(
        #         path/to/file.py
        #     )$
-   repo: meta
    hooks:
        # -   id: check-hooks-apply
    -   id: check-useless-excludes
    # -   id: identity  # Prints all files passed to pre-commits. Debugging.<|MERGE_RESOLUTION|>--- conflicted
+++ resolved
@@ -12,8 +12,6 @@
     -   id: end-of-file-fixer
     -   id: fix-byte-order-marker
     -   id: mixed-line-ending
-      #     -   id: no-commit-to-branch
-      #         args: [--branch, main]
     -   id: trailing-whitespace
 -   repo: https://github.com/pre-commit/pygrep-hooks
     rev: v1.9.0
@@ -65,24 +63,11 @@
     rev: v1.0.1
     hooks:
     -   id: tryceratops
-      # -   repo: https://github.com/econchick/interrogate
-      #     rev: 1.5.0
-      #     hooks:
-      #     -   id: interrogate
-      #         args: [-v, --fail-under=40]
-<<<<<<< HEAD
-      # -   repo: https://github.com/codespell-project/codespell
-      #     rev: v2.1.0
-      #     hooks:
-      #     -   id: codespell
-      #         args: ["--skip=*.html,paper/"]
-=======
 -   repo: https://github.com/codespell-project/codespell
     rev: v2.1.0
     hooks:
     -   id: codespell
-        args: [--skip, "*.html,*ipynb"]
->>>>>>> 542b564f
+        args: [--skip, "*.html,*ipynb,paper/"]
 -   repo: https://github.com/executablebooks/mdformat
     rev: 0.7.14
     hooks:
@@ -110,6 +95,4 @@
         #     )$
 -   repo: meta
     hooks:
-        # -   id: check-hooks-apply
-    -   id: check-useless-excludes
-    # -   id: identity  # Prints all files passed to pre-commits. Debugging.+    -   id: check-useless-excludes